--- conflicted
+++ resolved
@@ -171,10 +171,7 @@
     for psr in psrs:
         psr.update_added_signals('{}_gwb'.format(psr.name), 
                                  {'amplitude': log10_amplitude, 'spectral_index': spectral_index})
-<<<<<<< HEAD
-=======
-
->>>>>>> 076bba3a
+
     if seed is not None:
         np.random.seed(seed)
 
@@ -244,16 +241,10 @@
 
     # strain amplitude
     if userSpec is None:
-<<<<<<< HEAD
+
         Amp = 10**log10_amplitude
         gam = spectral_index
-    
-=======
-
-        Amp = 10**log10_amplitude
-        gam = spectral_index
-        
->>>>>>> 076bba3a
+
         f1yr = 1 / 3.16e7
         alpha = -0.5 * (gam - 3)
         hcf = Amp * (f / f1yr) ** (alpha)
